<<<<<<< HEAD
## Release 0.9.0a0 (WIP)
=======
## Pre-Release 0.9.0a2 (WIP)
>>>>>>> 3ef61c95

### Breaking Changes

### New Features
<<<<<<< HEAD
- Add support for n-step replay buffer

### Bug fixes
=======

### Bug fixes
- Fixed `TimeFeatureWrapper` inferring max timesteps
>>>>>>> 3ef61c95

### Documentation

### Other
<<<<<<< HEAD
=======
- Added tests for the wrappers
>>>>>>> 3ef61c95


## Release 0.8.0 (2020-08-04)

### Breaking Changes

### New Features
- Distributed optimization (@SammyRamone)
- Added ``--load-checkpoints`` to load particular checkpoints
- Added ``--num-threads`` to enjoy script
- Added DQN support
- Added saving of command line args (@SammyRamone)
- Added DDPG support
- Added version
- Added ``RMSpropTFLike`` support

### Bug fixes
- Fixed optuna warning (@SammyRamone)
- Fixed `--save-freq` which was not taking parallel env into account
- Set `buffer_size` to 1 when testing an Off-Policy model (e.g. SAC/DQN) to avoid memory allocation issue
- Fixed seed at load time for `enjoy.py`
- Non-deterministic eval when doing hyperparameter optimization on atari games
- Use 'maximize' for hyperparameter optimization (@SammyRamone)
- Fixed a bug where reward where not normalized when doing hyperparameter optimization (@caburu)
- Removed `nminibatches` from `ppo.yml` for `MountainCar-v0` and `Acrobot-v1`. (@blurLake)
- Fixed `--save-replay-buffer` to be compatible with latest SB3 version
- Close environment at the end of training
- Updated DQN hyperparameters on simpler gym env (due to an update in the implementation)

### Documentation

### Other
- Reformat `enjoy.py`, `test_enjoy.py`, `test_hyperparams_opt.py`, `test_train.py`, `train.py`, `callbacks.py`, `hyperparams_opt.py`, `utils.py`, `wrappers.py` (@salmannotkhan)
- Reformat `record_video.py` (@salmannotkhan)
- Added codestyle check `make lint` using flake8
- Reformat `benchmark.py` (@salmannotkhan)
- Added github ci
- Fixes most linter warnings
- Now using black and isort for auto-formatting
- Updated plots<|MERGE_RESOLUTION|>--- conflicted
+++ resolved
@@ -1,29 +1,16 @@
-<<<<<<< HEAD
-## Release 0.9.0a0 (WIP)
-=======
 ## Pre-Release 0.9.0a2 (WIP)
->>>>>>> 3ef61c95
 
 ### Breaking Changes
 
 ### New Features
-<<<<<<< HEAD
-- Add support for n-step replay buffer
-
-### Bug fixes
-=======
 
 ### Bug fixes
 - Fixed `TimeFeatureWrapper` inferring max timesteps
->>>>>>> 3ef61c95
 
 ### Documentation
 
 ### Other
-<<<<<<< HEAD
-=======
 - Added tests for the wrappers
->>>>>>> 3ef61c95
 
 
 ## Release 0.8.0 (2020-08-04)
