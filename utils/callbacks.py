--- conflicted
+++ resolved
@@ -136,18 +136,6 @@
 
         self.batch_size = self._model.batch_size
 
-<<<<<<< HEAD
-        # TODO: update SB3 and check train freq instead
-        # of gradient_steps > 0
-        self.model.gradient_steps = 1
-        self.model.tau = 0.0
-        self.model.learning_rate = 0.0
-        self.model.lr_schedule = lambda _: 0.0
-        self.model.batch_size = 1
-        # Deactivate logger (TODO(toni): fix this when configuring logger works)
-        self.model.log_interval = 1000000
-        # TODO: change learning starts when using gSDE
-=======
         # Disable train method
         def patch_train(function):
             @wraps(function)
@@ -159,17 +147,12 @@
         # Add logger for parallel training
         self._model.set_logger(self.model.logger)
         self.model.train = patch_train(self.model.train)
->>>>>>> 1159e284
 
         # Hack: Re-add correct values at save time
         def patch_save(function):
             @wraps(function)
             def wrapper(*args, **kwargs):
-<<<<<<< HEAD
-                self._model.save(*args, **kwargs)
-=======
                 return self._model.save(*args, **kwargs)
->>>>>>> 1159e284
 
             return wrapper
 
